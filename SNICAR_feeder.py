--- conflicted
+++ resolved
@@ -28,10 +28,7 @@
     from adding_doubling_solver import adding_doubling_solver
     import collections as c
     import pandas as pd
-<<<<<<< HEAD
     from scipy.interpolate import pchip
-=======
->>>>>>> 8f4cdd6a
     import math
     
     # load variables from input table
@@ -95,12 +92,7 @@
 
     # load incoming irradiance
     # calc cosine of solar zenith (radians)
-<<<<<<< HEAD
     mu_not = np.cos(math.radians(np.rint(solzen)))       # convert radians if required
-=======
-    mu_not = np.cos(math.radians(np.rint(solzen))) 
-
->>>>>>> 8f4cdd6a
     inputs.mu_not = mu_not
     
     if verbosity ==1:
@@ -277,7 +269,7 @@
                     ext_cff_mss = temp['ext_cff_mss'].values
                     MAC_snw[i,:] = ext_cff_mss
                     asm_prm = temp['asm_prm'].values
-<<<<<<< HEAD
+
                     g_snw[i,:] = asm_prm                         
 
                     # Correction on g for aspherical ice particles from He et al. (2017)
@@ -286,39 +278,6 @@
                     # Table 3 & Eqs. 6-7 in He et al. (2017)
                     # assume same values for 4-5 um band, which leads to very small biases (<3%)
                     if (grain_shp[i] > 0) & (grain_shp[i] < 4):
-=======
-                    g_snw[i,:] = asm_prm                 
-        
-
-            ###############################################################
-            ## NEW GRAIN SHAPE ROUTINE
-            ################################################################
-
-            # Constants for aspherical ice particles
-            # g_snw asymmetry factor parameterization coefficients (6 bands) from
-            # Table 3 & Eqs. 6-7 in He et al. (2017)
-            # assume same values for 4-5 um band, which leads to very small biases (<3%)
-            
-            g_wvl = np.array([0.25,0.70,1.41,1.90,2.50,3.50,4.00,5.00]) # wavelength (um) division point
-            g_wvl_center = np.array(g_wvl[1:8])/2 + np.array(g_wvl[0:7])/2  # center point for wavelength band
-            g_b0 = np.array([9.76029E-01,9.67798E-01,1.00111E+00,1.00224E+00,9.64295E-01,9.97475E-01,9.97475E-01])
-            g_b1 = np.array([5.21042E-01,4.96181E-01,1.83711E-01,1.37082E-01,5.50598E-02,8.48743E-02,8.48743E-02])
-            g_b2 = np.array([-2.66792E-04,1.14088E-03,2.37011E-04,-2.35905E-04,8.40449E-04,-4.71484E-04,-4.71484E-04])
-            
-            # Tables 1 & 2 and Eqs. 3.1-3.4 from Fu, 2007
-            g_F07_c2 = np.array([1.349959e-1,1.115697e-1,9.853958e-2,5.557793e-2,-1.233493e-1,0.0,0.0])
-            g_F07_c1 = np.array([-3.987320e-1,-3.723287e-1,-3.924784e-1,-3.259404e-1,4.429054e-2,-1.726586e-1,-1.726586e-1])
-            g_F07_c0 = np.array([7.938904e-1,8.030084e-1,8.513932e-1,8.692241e-1,7.085850e-1,6.412701e-1,6.412701e-1])
-            g_F07_p2 = np.array([3.165543e-3,2.014810e-3,1.780838e-3,6.987734e-4,-1.882932e-2,-2.277872e-2,-2.277872e-2])
-            g_F07_p1 = np.array([1.140557e-1,1.143152e-1,1.143814e-1,1.071238e-1,1.353873e-1,1.914431e-1,1.914431e-1])
-            g_F07_p0 = np.array([5.292852e-1,5.425909e-1,5.601598e-1,6.023407e-1,6.473899e-1,4.634944e-1,4.634944e-1])
-            fs_hex = 0.788 # shape factor for hexagonal plate (reference)
-            
-
-            for i in np.arange(0,nbr_lyr,1):
-                
-                if layer_type[i] == 0:
->>>>>>> 8f4cdd6a
                     
                         g_wvl = np.array([0.25,0.70,1.41,1.90,2.50,3.50,4.00,5.00]) # wavelength (um) division point
                         g_wvl_center = np.array(g_wvl[1:8])/2 + np.array(g_wvl[0:7])/2  # center point for wavelength band
@@ -441,13 +400,9 @@
                         g_snw[i,:] = g_snw_F07 * g_Cg_intp # Eq.6, He et al. (2017)
                         g_snw[i,381:480] = g_snw[i,380] # assume same values for 4-5 um band, with very small biases (<3%)
                     
-<<<<<<< HEAD
                     g_snw[g_snw <= 0] = 0.00001
                     g_snw[g_snw > 0.99] = 0.99 # avoid unreasonable values (so far only occur in large-size spheroid cases)
-=======
-                    g_snw[g_snw <= 0] = 0.000001
-                    g_snw[g_snw > 0.999] = 0.999 # avoid unreasonable values (so far only occur in large-size spheroid cases)
->>>>>>> 8f4cdd6a
+
 
 
         else: # solid ice layer (layer_type == 1)
@@ -457,11 +412,9 @@
                 cdom_refidx_im_rescaled = cdom_refidx_im[::10] #rescale to SNICAR resolution
                 refidx_im[3:54] = np.fmax(refidx_im[3:54],cdom_refidx_im_rescaled)
             
-<<<<<<< HEAD
+
             rd = "{}".format(grain_rds[i])
             rd = rd.rjust(4,"0")
-=======
->>>>>>> 8f4cdd6a
             FILE_ice = str(dir_bubbly_ice + 'bbl_{}.nc').format(rd)
             file = xr.open_dataset(FILE_ice)
             sca_cff_vlm = file['sca_cff_vlm'].values # scattering cross section unit per volume of bubble
@@ -470,11 +423,6 @@
             vlm_frac_air = (917 - rho_layers[i]) / 917
             MAC_snw[i,:] = ((sca_cff_vlm * vlm_frac_air) /rho_layers[i]) + abs_cff_mss_ice
             SSA_snw[i,:] = ((sca_cff_vlm * vlm_frac_air) /rho_layers[i]) / MAC_snw[i,:]
-<<<<<<< HEAD
-            
-            
-=======
->>>>>>> 8f4cdd6a
 
     
     ###################################################
@@ -568,7 +516,6 @@
         L_snw[i] = rho_layers[i] * dz[i]
         
         for j in range(nbr_aer):
-<<<<<<< HEAD
             
             L_aer[i, j] = L_snw[i] * MSSaer[i, j] #kg ice m-2 * cells kg-1 ice = cells m-2
             tau_aer[i, j, :] = L_aer[i, j] * MACaer[j, :] # cells m-2 * m2 cells-1
@@ -579,35 +526,18 @@
         # ice mass = snow mass - impurity mass (generally a tiny correction)
         L_snw[i] =  L_snw[i] - np.sum(L_aer[i,:])
         tau_snw[i, :] = L_snw[i] * MAC_snw[i, :]
-        
-=======
-            L_aer[i, j, :] = L_snw[i] * MSSaer[i, j] #kg ice m-2 * cells kg-1 ice = cells m-2
-            tau_aer[i, j, :] = L_aer[i, j, :] * MACaer[j, :] # cells m-2 * m2 cells-1
-            tau_sum = tau_sum + tau_aer[i, j, :]
-            SSA_sum = SSA_sum + (tau_aer[i, j, :] * SSAaer[j, :])
-            g_sum = g_sum + (tau_aer[i, j, :] * SSAaer[j, :] * Gaer[j, :])
-
-    # ice mass = snow mass - impurity mass (generally a tiny correction)
-    for i in range(nbr_lyr):
-        L_snw[i] =  L_snw[i] - np.sum(L_aer[:,i])
-        tau_snw[i, :] = L_snw[i] * MAC_snw[i, :]
-        
->>>>>>> 8f4cdd6a
+
         # finally, for each layer calculate the effective SSA, tau and g for the snow+LAP        
         tau[i,:] = tau_sum[i,:] + tau_snw[i,:]
         SSA[i,:] = (1 / tau[i,:]) * (SSA_sum[i,:] + (SSA_snw[i,:] * tau_snw[i,:]))
         g[i, :] = (1 / (tau[i, :] * (SSA[i, :]))) * (g_sum[i,:] + (g_snw[i, :] * SSA_snw[i, :] * tau_snw[i, :]))
-<<<<<<< HEAD
+
     
     inputs.tau=tau
     inputs.SSA=SSA
     inputs.g=g
     inputs.L_snw=L_snw
     
-=======
-
-
->>>>>>> 8f4cdd6a
     # just in case any unrealistic values arise (none detected so far)
     SSA[SSA<=0]=0.00000001
     SSA[SSA>=1]=0.99999999
