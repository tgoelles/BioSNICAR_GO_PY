--- conflicted
+++ resolved
@@ -1,18 +1,8 @@
-<<<<<<< HEAD
 from scipy.signal import savgol_filter
 from setup_snicar import *
 from classes import *
 import numpy as np
 
-=======
-def adding_doubling_solver(Inputs):
-    
-    """
-    This script is one of the two optional radiativ transfer solvers available in this
-    package. This script deals with the adding-doubling method as translated from
-    MATLAB code from Chloe Whicker (UMich) - October 2020. When it becomes available,
-    any use of this adding-doubling script should cite Chloe's paper.
->>>>>>> 60434525
 
 """Radiative transfer solver using the adding-doubling method.
 
@@ -68,7 +58,6 @@
 
     """
 
-<<<<<<< HEAD
     # DEFINE CONSTANTS AND ARRAYS
     (
         tau0,
@@ -131,13 +120,6 @@
         rdif_a, tdif_a, rdif_b, tdif_b = update_transmittivity_reflectivity(
             swt, smr, smt, lyr, rdif_a, tdif_a, rdif_b, tdif_b
         )
-=======
-    import matplotlib.pyplot as plt
-    plt.figure(1)
-    plt.plot(Inputs.Fs)
-
-    import numpy as np
->>>>>>> 60434525
 
         if lyr == lyrfrsnl:
 
@@ -535,7 +517,6 @@
         0.1691565,
         0.1826034,
         0.1894506,
-<<<<<<< HEAD
     ]
     swt = 0
     smr = 0
@@ -550,55 +531,6 @@
         trn = np.maximum(
             np.full((model_config.nbr_wvl,), exp_min), np.exp(-ts / mu)
         )  # transmission
-=======
-    ]  # gaussian weights
-
-    vis_max_idx = 50  # index of maximum visible wavelength (0.7 um)
-    nir_max_idx = 480  # index of max nir wavelength (5 um)
-
-    # empty arrays
-    trndir = np.zeros(shape=[Inputs.nbr_wvl, Inputs.nbr_lyr + 1])
-    trntdr = np.zeros(shape=[Inputs.nbr_wvl, Inputs.nbr_lyr + 1])
-    trndif = np.zeros(shape=[Inputs.nbr_wvl, Inputs.nbr_lyr + 1])
-    rupdir = np.zeros(shape=[Inputs.nbr_wvl, Inputs.nbr_lyr + 1])
-    rupdif = np.zeros(shape=[Inputs.nbr_wvl, Inputs.nbr_lyr + 1])
-    trndir = np.zeros(shape=[Inputs.nbr_wvl, Inputs.nbr_lyr + 1])
-    rdndif = np.zeros(shape=[Inputs.nbr_wvl, Inputs.nbr_lyr + 1])
-    fdirup = np.zeros(shape=[Inputs.nbr_wvl, Inputs.nbr_lyr + 1])
-    fdifup = np.zeros(shape=[Inputs.nbr_wvl, Inputs.nbr_lyr + 1])
-    fdirdn = np.zeros(shape=[Inputs.nbr_wvl, Inputs.nbr_lyr + 1])
-    fdifdn = np.zeros(shape=[Inputs.nbr_wvl, Inputs.nbr_lyr + 1])
-    dfdir = np.zeros(shape=[Inputs.nbr_wvl, Inputs.nbr_lyr + 1])
-    dfdif = np.zeros(shape=[Inputs.nbr_wvl, Inputs.nbr_lyr + 1])
-    rdir = np.zeros(shape=[Inputs.nbr_wvl, Inputs.nbr_lyr + 1])
-    rdif_a = np.zeros(shape=[Inputs.nbr_wvl, Inputs.nbr_lyr + 1])
-    rdif_b = np.zeros(
-        shape=[Inputs.nbr_wvl, Inputs.nbr_lyr + 1]
-    )  # layer reflectivity to diffuse radiation from below
-    tdir = np.zeros(
-        shape=[Inputs.nbr_wvl, Inputs.nbr_lyr + 1]
-    )  # layer transmission to direct radiation (solar beam + diffuse)
-    tdif_a = np.zeros(
-        shape=[Inputs.nbr_wvl, Inputs.nbr_lyr + 1]
-    )  # layer transmission to diffuse radiation from above
-    tdif_b = np.zeros(
-        shape=[Inputs.nbr_wvl, Inputs.nbr_lyr + 1]
-    )  # layer transmission to diffuse radiation from below
-    trnlay = np.zeros(
-        shape=[Inputs.nbr_wvl, Inputs.nbr_lyr + 1]
-    )  # solar beam transm for layer (direct beam only)
-    F_up = np.zeros(shape=[Inputs.nbr_wvl, Inputs.nbr_lyr + 1])
-    F_dwn = np.zeros(shape=[Inputs.nbr_wvl, Inputs.nbr_lyr + 1])
-    F_abs = np.zeros(shape=[Inputs.nbr_wvl, Inputs.nbr_lyr])
-    F_abs_vis = np.zeros(shape=[Inputs.nbr_lyr])
-    F_abs_nir = np.zeros(shape=[Inputs.nbr_lyr])
-
-    trndir[:, 0] = 1
-    trntdr[:, 0] = 1
-    trndif[:, 0] = 1
-    rdndif[:, 0] = 0
-    n_real = np.zeros(shape=480)
->>>>>>> 60434525
 
         alp = (
             (0.75 * ws * mu) * (1 + gs * (1 - ws)) / (1 - lm**2 * mu**2 + epsilon)
@@ -790,17 +722,8 @@
         # update trnlay to include fresnel transmission
         trnlay[wl, lyr] = Tf_dir_a * trnlay[wl, lyr]
 
-<<<<<<< HEAD
     return rdif_a, rdif_b, tdif_a, tdif_b, trnlay, rdir, tdir
 
-=======
-
-    for lyr in np.arange(0, Inputs.nbr_lyr, 1):  # loop through layers
-
-        # condition: if current layer is above fresnel layer or the
-        # top layer is a Fresnel layer
-        if lyr < lyrfrsnl:
->>>>>>> 60434525
 
 def calc_reflection_below(
     ice, model_config, rdif_a, rdif_b, tdif_a, tdif_b, trnlay, rdir, tdir
@@ -811,59 +734,7 @@
     for layers below by adding succesive layers starting from the
     underlying ice and working upwards:
 
-<<<<<<< HEAD
                   layers       interface
-=======
-        # calculation over layers with penetrating radiation
-        # includes optical thickness, single scattering albedo,
-        # asymmetry parameter and total flux
-        tautot = tau0[:, lyr]
-        wtot = ssa0[:, lyr]
-        gtot = g0[:, lyr]
-        ftot = g0[:, lyr] * g0[:, lyr]
-
-        # coefficient for delta eddington solution for all layers
-        # Eq. 50: Briegleb and Light 2007
-        ts = (1 - (wtot * ftot)) * tautot  # layer delta-scaled extinction optical depth
-        ws = ((1 - ftot) * wtot) / (
-            1 - (wtot * ftot)
-        )  # layer delta-scaled single scattering albedo
-        gs = gtot / (1 + gtot)  # layer delta-scaled asymmetry parameter
-        lm = np.sqrt(3 * (1 - ws) * (1 - ws * gs))  # lambda
-        ue = (
-            1.5 * (1 - ws * gs) / lm
-        )  # u equation, term in diffuse reflectivity and transmissivity
-        extins = np.maximum(
-            np.full((Inputs.nbr_wvl,), exp_min), np.exp(-lm * ts)
-        )  # extinction, MAX function lyr keeps from getting an error
-        # if the exp(-lm*ts) is < 1e-5
-        ne = (ue + 1) ** 2 / extins - (
-            ue - 1
-        ) ** 2 * extins  # N equation, term in diffuse reflectivity and transmissivity
-
-        # ! first calculation of rdif, tdif using Delta-Eddington formulas
-        # Eq.: Briegleb 1992  alpha and gamma for direct radiation
-
-        rdif_a[:, lyr] = (
-            (ue**2 - 1) * (1 / extins - extins) / ne
-        )  # R BAR = layer reflectivity to DIFFUSE radiation
-        tdif_a[:, lyr] = 4 * ue / ne  # T BAR layer transmissivity to DIFFUSE radiation
-
-        # evaluate rdir, tdir for direct beam
-        trnlay[:, lyr] = np.maximum(
-            np.ones(480)*exp_min, np.exp(-ts / mu0n)
-        )  # transmission from TOA to interface
-
-        #  Eq. 50: Briegleb and Light 2007  alpha and gamma for direct radiation
-        alp = (
-            (0.75 * ws * mu0n)
-            * (1 + gs * (1 - ws))
-            / (1 - lm**2 * mu0n**2 + epsilon)
-        )  # alp = alpha(ws,mu0n,gs,lm)
-        gam = (0.5 * ws) * (
-            (1 + 3 * gs * mu0n**2 * (1 - ws)) / (1 - lm**2 * mu0n**2 + epsilon)
-        )  # gam = gamma(ws,mu0n,gs,lm)
->>>>>>> 60434525
 
            ---------------------  lyr
                      lyr
@@ -886,213 +757,15 @@
         rupdir: upwards flux direct
         rupdif: upwards flux diffuse
 
-<<<<<<< HEAD
-=======
-        R1 = rdif_a[:, lyr]  # use R1 as temporary var
-        T1 = tdif_a[:, lyr]  # use T1 as temporary var
-        swt = 0
-        smr = 0
-        smt = 0
-
-        # loop through the gaussian angles for the AD integral
-        for ng in np.arange(0, len(gauspt), 1):  # gaussian angles (radians)
-
-            mu = gauspt[ng]  # solar zenith angles
-            gwt = gauswt[ng]  # gaussian weight
-            swt = swt + mu * gwt  # sum of weights
-            trn = np.maximum(
-                np.full((Inputs.nbr_wvl,), exp_min), np.exp(-ts / mu)
-            )  # transmission
-
-            alp = (
-                (0.75 * ws * mu)
-                * (1 + gs * (1 - ws))
-                / (1 - lm**2 * mu**2 + epsilon)
-            )  # alp = alpha(ws,mu0n,gs,lm)
-            gam = (
-                (0.5 * ws)
-                * (1 + 3 * gs * mu**2 * (1 - ws))
-                / (1 - lm**2 * mu**2 + epsilon)
-            )  # gam = gamma(ws,mu0n,gs,lm)
-
-            apg = alp + gam
-            amg = alp - gam
-            rdr = apg * R1 + amg * T1 * trn - amg
-            tdr = apg * T1 + amg * R1 * trn - apg * trn + trn
-            smr = smr + mu * rdr * gwt  # accumulator for rdif gaussian integration
-            smt = smt + mu * tdr * gwt  # accumulator for tdif gaussian integration
-
-        rdif_a[:, lyr] = smr / swt
-        tdif_a[:, lyr] = smt / swt
-
-        # homogeneous layer
-        rdif_b[:, lyr] = rdif_a[:, lyr]
-        tdif_b[:, lyr] = tdif_a[:, lyr]
-
-        # ------------------------------------------------------------------------------
-        # Fresnel layer
-        # ------------------------------------------------------------------------------
-        for wl in np.arange(0, Inputs.nbr_wvl, 1):
-
-            if lyr == lyrfrsnl:
-                
-                refindx = Inputs.refidx_re + 1j * Inputs.refidx_im  # np.complex(Inputs.refidx_re,Inputs.refidx_im)
-                critical_angle = np.arcsin(refindx)
-
-                if np.arccos(Inputs.mu_not) < critical_angle[wl]:
-                    # in this case, no total internal reflection
-
-                    # compute fresnel reflection and transmission amplitudes
-                    # for two polarizations: 1=perpendicular and 2=parallel to
-                    # the plane containing incident, reflected and refracted rays.
-
-                    # Eq. 22  Briegleb & Light 2007
-                    # Inputs to equation 21 (i.e. Fresnel formulae for R and T)
-                    R1 = (mu0[wl] - nr[wl] * mu0n[wl]) / (
-                        mu0[wl] + nr[wl] * mu0n[wl]
-                    )  # reflection amplitude factor for perpendicular polarization
-                    R2 = (nr[wl] * mu0[wl] - mu0n[wl]) / (
-                        nr[wl] * mu0[wl] + mu0n[wl]
-                    )  # reflection amplitude factor for parallel polarization
-                    T1 = (
-                        2 * mu0[wl] / (mu0[wl] + nr[wl] * mu0n[wl])
-                    )  # transmission amplitude factor for perpendicular polarization
-                    T2 = (
-                        2 * mu0[wl] / (nr[wl] * mu0[wl] + mu0n[wl])
-                    )  # transmission amplitude factor for parallel polarization
-
-                    # unpolarized light for direct beam
-                    # Eq. 21  Brigleb and light 2007
-                    Rf_dir_a = 0.5 * (R1**2 + R2**2)
-                    Tf_dir_a = 0.5 * (T1**2 + T2**2) * nr[wl] * mu0n[wl] / mu0[wl]
-
-                else:  # in this case, total internal reflection occurs
-                    Tf_dir_a = 0
-                    Rf_dir_a = 1
-
-
-                # precalculated diffuse reflectivities and transmissivities
-                # for incident radiation above and below fresnel layer, using
-                # the direct albedos and accounting for complete internal
-                # reflection from below. Precalculated because high order
-                # number of gaussian points (~256) is required for convergence:
-
-                # Eq. 25  Brigleb and light 2007
-                # diffuse reflection of flux arriving from above
-
-                Rf_dif_a = Inputs.fl_r_dif_a[
-                    wl
-                ]  # reflection from diffuse unpolarized radiation
-                Tf_dif_a = (
-                    1 - Rf_dif_a
-                )  # transmission from diffuse unpolarized radiation
-
-                # diffuse reflection of flux arriving from below
-                Rf_dif_b = Inputs.fl_r_dif_b[wl]
-                Tf_dif_b = 1 - Rf_dif_b
-
-                # -----------------------------------------------------------------------
-                # the lyr = lyrfrsnl layer properties are updated to combine
-                # the fresnel (refractive) layer, always taken to be above
-                # the present layer lyr (i.e. be the top interface):
-
-                rintfc = 1 / (
-                    1 - Rf_dif_b * rdif_a[wl, lyr]
-                )  # denom interface scattering
-
-                # layer transmissivity to DIRECT radiation
-                # Eq. B7  Briegleb & Light 2007
-                tdir[wl, lyr] = (
-                    Tf_dir_a * tdir[wl, lyr]
-                    + Tf_dir_a * rdir[wl, lyr] * Rf_dif_b * rintfc * tdif_a[wl, lyr]
-                )
-
-                # layer reflectivity to DIRECT radiation
-                # Eq. B7  Briegleb & Light 2007
-                rdir[wl, lyr] = Rf_dir_a + Tf_dir_a * rdir[wl, lyr] * rintfc * Tf_dif_b
-
-                # R BAR = layer reflectivity to DIFFUSE radiation (above)
-                # Eq. B9  Briegleb & Light 2007
-                rdif_a[wl, lyr] = (
-                    Rf_dif_a + Tf_dif_a * rdif_a[wl, lyr] * rintfc * Tf_dif_b
-                )
-
-                # R BAR = layer reflectivity to DIFFUSE radiation (below)
-                # Eq. B10  Briegleb & Light 2007
-                rdif_b[wl, lyr] = (
-                    rdif_b[wl, lyr]
-                    + tdif_b[wl, lyr] * Rf_dif_b * rintfc * tdif_a[wl, lyr]
-                )
-
-                # T BAR layer transmissivity to DIFFUSE radiation (above),
-                # Eq. B9  Briegleb & Light 2007
-                tdif_a[wl, lyr] = tdif_a[wl, lyr] * rintfc * Tf_dif_a
-
-                # Eq. B10  Briegleb & Light 2007
-                tdif_b[wl, lyr] = tdif_b[wl, lyr] * rintfc * Tf_dif_b
-
-                # update trnlay to include fresnel transmission
-                trnlay[wl, lyr] = Tf_dir_a * trnlay[wl, lyr]
-
-                # end lyr = lyrfrsnl condition
-                # end trntdr[lyr, wl] > trmin condition
-
-            #   Calculate the solar beam transmission, total transmission, and
-            #   reflectivity for diffuse radiation from below at interface lyr,
-            #   the top of the current layer lyr:
-            #
-            #                layers       interface
-            #
-            #         ---------------------  lyr-1
-            #                  lyr-1
-            #         ---------------------  lyr
-            #                   lyr
-            #         ---------------------
-            #   note that we ignore refraction between sea ice and underlying ocean:
-            #
-            #                layers       interface
-            #
-            #         ---------------------  lyr-1
-            #                  lyr-1
-            #         ---------------------  lyr
-            #         \\\\\\\ ocean \\\\\\\
-
-        # Eq. 51  Briegleb and Light 2007
-
-
-        trndir[:, lyr + 1] = (
-            trndir[:, lyr] * trnlay[:, lyr]
-        )  # solar beam transmission from top
-        # trnlay = exp(-ts/Inputs.mu_not) = direct solar beam transmission
-
-        # interface multiple scattering for lyr-1
-        refkm1 = 1 / (1 - rdndif[:, lyr] * rdif_a[:, lyr])
-
-        # direct tran times layer direct ref
-        tdrrdir = trndir[:, lyr] * rdir[:, lyr]
-
-        # total down diffuse = tot tran - direct tran
-        tdndif = trntdr[:, lyr] - trndir[:, lyr]
-
-        # total transmission to direct beam for layers above
-        trntdr[:, lyr + 1] = (
-            trndir[:, lyr] * tdir[:, lyr]
-            + (tdndif + tdrrdir * rdndif[:, lyr]) * refkm1 * tdif_a[:, lyr]
-        )
->>>>>>> 60434525
-
-    """
-
-<<<<<<< HEAD
+
+    """
+
     # reflectivity to diffuse radiation
     rupdif = np.zeros(shape=[model_config.nbr_wvl, ice.nbr_lyr + 1])
     rupdif[:, ice.nbr_lyr] = ice.sfc
     # reflectivity to direct radiation
     rupdir = np.zeros(shape=[model_config.nbr_wvl, ice.nbr_lyr + 1])
     rupdir[:, ice.nbr_lyr] = ice.sfc
-=======
-    
->>>>>>> 60434525
     for lyr in np.arange(
         ice.nbr_lyr - 1, -1, -1
     ):  # starts at the bottom and works its way up to the top layer
@@ -1120,7 +793,6 @@
             rdif_a[:, lyr]
             + tdif_a[:, lyr] * rupdif[:, lyr + 1] * refkp1 * tdif_b[:, lyr]
         )
-<<<<<<< HEAD
     return rupdif, rupdir
 
 
@@ -1139,9 +811,6 @@
         trndir: transmission of direct radiation
         trndif: transmission of diffuse radiation
         trntdr: total transmission
-=======
-    
->>>>>>> 60434525
 
     Returns:
         fdirup: upwards flux of direct radiation
@@ -1149,7 +818,6 @@
         fdirdn: downwards flux of direct radiation
         fdifdn: downwards flux of diffuse radiation
 
-<<<<<<< HEAD
     """
 
     fdirup = np.zeros(shape=[model_config.nbr_wvl, ice.nbr_lyr + 1])
@@ -1161,10 +829,6 @@
     puny = 1e-10  # not sure how should we define this
 
     for lyr in np.arange(0, ice.nbr_lyr + 1, 1):
-=======
-    for lyr in np.arange(0, Inputs.nbr_lyr + 1, 1):
-        
->>>>>>> 60434525
 
         # Eq. 52  Briegleb and Light 2007
         # interface scattering
@@ -1232,7 +896,6 @@
         fdirdn: downwards flux of direct radiation
         fdifdn: downwards flux of diffuse radiation
 
-<<<<<<< HEAD
     Returns:
         albedo: ratio of upwards fluxes to incoming irradiance
         F_abs: absorbed flux in each layer
@@ -1257,14 +920,6 @@
             fdirdn[:, n] * (illumination.Fs * illumination.mu_not * np.pi)
             + fdifdn[:, n] * illumination.Fd
         )
-=======
-
-
-    for n in np.arange(0, Inputs.nbr_lyr + 1, 1):
-        
-        F_up[:, n] = fdirup[:, n] * (Inputs.Fs * Inputs.mu_not * np.pi) + fdifup[:, n] * Inputs.Fd
-        F_dwn[:, n] = fdirdn[:, n] * (Inputs.Fs * Inputs.mu_not * np.pi) + fdifdn[:, n] * Inputs.Fd
->>>>>>> 60434525
 
     F_net = F_up - F_dwn
 
